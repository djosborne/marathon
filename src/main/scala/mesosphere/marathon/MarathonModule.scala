package mesosphere.marathon

import com.google.inject._
import org.apache.mesos.state.{ ZooKeeperState, State }
import java.util.concurrent.TimeUnit
<<<<<<< HEAD
import com.twitter.common.zookeeper.{ Group => ZGroup, CandidateImpl, Candidate, ZooKeeperClient }
=======
import com.twitter.common.zookeeper.{
  Group,
  CandidateImpl,
  Candidate,
  ZooKeeperClient
}
>>>>>>> b886a05d
import org.apache.zookeeper.ZooDefs
import com.twitter.common.base.Supplier
import org.apache.log4j.Logger
import javax.inject.Named
import java.util.concurrent.atomic.AtomicBoolean
import com.google.inject.name.Names
import akka.actor.{ OneForOneStrategy, Props, ActorRef, ActorSystem }
import mesosphere.marathon.state._
import mesosphere.marathon.api.v1.AppDefinition
import mesosphere.marathon.tasks.{ TaskQueue, TaskTracker }
import mesosphere.marathon.health.{
  HealthCheckManager,
  MarathonHealthCheckManager,
  DelegatingHealthCheckManager
}
import mesosphere.mesos.util.FrameworkIdUtil
<<<<<<< HEAD
import mesosphere.util.RateLimiters
import akka.event.EventStream
import mesosphere.marathon.event.EventModule
import akka.routing.RoundRobinRouter
import akka.actor.SupervisorStrategy.Resume
=======
>>>>>>> b886a05d

object ModuleNames {
  final val NAMED_CANDIDATE = "CANDIDATE"
  final val NAMED_LEADER_ATOMIC_BOOLEAN = "LEADER_ATOMIC_BOOLEAN"
  final val NAMED_SERVER_SET_PATH = "SERVER_SET_PATH"
}

class MarathonModule(conf: MarathonConf, zk: ZooKeeperClient)
    extends AbstractModule {

  val log = Logger.getLogger(getClass.getName)

  def configure() {
    bind(classOf[MarathonConf]).toInstance(conf)
    bind(classOf[ZooKeeperClient]).toInstance(zk)
    bind(classOf[MarathonSchedulerService]).in(Scopes.SINGLETON)
    bind(classOf[MarathonScheduler]).in(Scopes.SINGLETON)
    bind(classOf[TaskTracker]).in(Scopes.SINGLETON)
    bind(classOf[TaskQueue]).in(Scopes.SINGLETON)
<<<<<<< HEAD
    bind(classOf[HealthCheckManager]).in(Scopes.SINGLETON)
    bind(classOf[GroupManager]).in(Scopes.SINGLETON)
=======

    bind(classOf[HealthCheckManager]).to(
      conf.executorHealthChecks() match {
        case false => classOf[MarathonHealthCheckManager]
        case true  => classOf[DelegatingHealthCheckManager]
      }
    )
>>>>>>> b886a05d

    bind(classOf[String])
      .annotatedWith(Names.named(ModuleNames.NAMED_SERVER_SET_PATH))
      .toInstance(conf.zooKeeperServerSetPath)

    // If running in single scheduler mode, this node is the leader.
    val leader = new AtomicBoolean(!conf.highlyAvailable())
    bind(classOf[AtomicBoolean])
      .annotatedWith(Names.named(ModuleNames.NAMED_LEADER_ATOMIC_BOOLEAN))
      .toInstance(leader)

  }

  @Provides
  @Singleton
  def provideMesosState(): State = {
    new ZooKeeperState(
      conf.zkHosts,
      conf.zkTimeoutDuration.toMillis,
      TimeUnit.MILLISECONDS,
      conf.zooKeeperStatePath
    )
  }

  @Named("schedulerActor")
  @Provides
  @Singleton
  @Inject
  def provideSchedulerActor(
    system: ActorSystem,
    appRepository: AppRepository,
    healthCheckManager: HealthCheckManager,
    taskTracker: TaskTracker,
    taskQueue: TaskQueue,
    frameworkIdUtil: FrameworkIdUtil,
    rateLimiters: RateLimiters,
    @Named(EventModule.busName) eventBus: EventStream): ActorRef = {
    val supervision = OneForOneStrategy() {
      case _ => Resume
    }

    system.actorOf(
      Props(
        classOf[MarathonSchedulerActor],
        appRepository,
        healthCheckManager,
        taskTracker,
        taskQueue,
        frameworkIdUtil,
        rateLimiters,
        eventBus).withRouter(RoundRobinRouter(nrOfInstances = 1, supervisorStrategy = supervision)),
      "MarathonScheduler")
  }

  @Named(ModuleNames.NAMED_CANDIDATE)
  @Provides
  @Singleton
  def provideCandidate(zk: ZooKeeperClient): Option[Candidate] = {
    if (Main.conf.highlyAvailable()) {
      log.info("Registering in Zookeeper with hostname:"
        + Main.conf.hostname())
      val candidate = new CandidateImpl(new ZGroup(zk, ZooDefs.Ids.OPEN_ACL_UNSAFE,
        Main.conf.zooKeeperLeaderPath),
        new Supplier[Array[Byte]] {
          def get() = {
            //host:port
            "%s:%d".format(Main.conf.hostname(),
              Main.conf.httpPort()).getBytes
          }
        })
      return Some(candidate)
    }
    None
  }

  @Provides
  @Singleton
  def provideAppRepository(state: State, conf: MarathonConf): AppRepository = new AppRepository(
    new MarathonStore[AppDefinition](state, () => AppDefinition.apply()), conf.zooKeeperMaxVersions.get
  )

  @Provides
  @Singleton
  def provideGroupRepository(state: State, appRepository: AppRepository, conf: MarathonConf): GroupRepository = new GroupRepository(
    new MarathonStore[Group](state, () => Group.empty, "group:"), appRepository, conf.zooKeeperMaxVersions.get
  )

  @Provides
  @Singleton
  def provideActorSystem(): ActorSystem = ActorSystem("marathon")

  @Provides
  @Singleton
  def provideFrameworkIdUtil(state: State): FrameworkIdUtil =
    new FrameworkIdUtil(state)

  @Provides
  @Singleton
  def provideMigration(state: State, appRepo: AppRepository, groupRepo: GroupRepository, config: MarathonConf): Migration =
    new Migration(state, appRepo, groupRepo, config)
}<|MERGE_RESOLUTION|>--- conflicted
+++ resolved
@@ -1,18 +1,15 @@
 package mesosphere.marathon
 
+import com.fasterxml.jackson.databind.ObjectMapper
 import com.google.inject._
 import org.apache.mesos.state.{ ZooKeeperState, State }
 import java.util.concurrent.TimeUnit
-<<<<<<< HEAD
-import com.twitter.common.zookeeper.{ Group => ZGroup, CandidateImpl, Candidate, ZooKeeperClient }
-=======
 import com.twitter.common.zookeeper.{
-  Group,
+  Group => ZGroup,
   CandidateImpl,
   Candidate,
   ZooKeeperClient
 }
->>>>>>> b886a05d
 import org.apache.zookeeper.ZooDefs
 import com.twitter.common.base.Supplier
 import org.apache.log4j.Logger
@@ -29,14 +26,10 @@
   DelegatingHealthCheckManager
 }
 import mesosphere.mesos.util.FrameworkIdUtil
-<<<<<<< HEAD
-import mesosphere.util.RateLimiters
 import akka.event.EventStream
 import mesosphere.marathon.event.EventModule
 import akka.routing.RoundRobinRouter
 import akka.actor.SupervisorStrategy.Resume
-=======
->>>>>>> b886a05d
 
 object ModuleNames {
   final val NAMED_CANDIDATE = "CANDIDATE"
@@ -56,18 +49,14 @@
     bind(classOf[MarathonScheduler]).in(Scopes.SINGLETON)
     bind(classOf[TaskTracker]).in(Scopes.SINGLETON)
     bind(classOf[TaskQueue]).in(Scopes.SINGLETON)
-<<<<<<< HEAD
-    bind(classOf[HealthCheckManager]).in(Scopes.SINGLETON)
+
     bind(classOf[GroupManager]).in(Scopes.SINGLETON)
-=======
-
     bind(classOf[HealthCheckManager]).to(
       conf.executorHealthChecks() match {
         case false => classOf[MarathonHealthCheckManager]
         case true  => classOf[DelegatingHealthCheckManager]
       }
     )
->>>>>>> b886a05d
 
     bind(classOf[String])
       .annotatedWith(Names.named(ModuleNames.NAMED_SERVER_SET_PATH))
@@ -97,14 +86,15 @@
   @Singleton
   @Inject
   def provideSchedulerActor(
+    @Named("restMapper") mapper: ObjectMapper,
     system: ActorSystem,
     appRepository: AppRepository,
     healthCheckManager: HealthCheckManager,
     taskTracker: TaskTracker,
     taskQueue: TaskQueue,
     frameworkIdUtil: FrameworkIdUtil,
-    rateLimiters: RateLimiters,
-    @Named(EventModule.busName) eventBus: EventStream): ActorRef = {
+    @Named(EventModule.busName) eventBus: EventStream,
+    config: MarathonConf): ActorRef = {
     val supervision = OneForOneStrategy() {
       case _ => Resume
     }
@@ -112,13 +102,14 @@
     system.actorOf(
       Props(
         classOf[MarathonSchedulerActor],
+        mapper,
         appRepository,
         healthCheckManager,
         taskTracker,
         taskQueue,
         frameworkIdUtil,
-        rateLimiters,
-        eventBus).withRouter(RoundRobinRouter(nrOfInstances = 1, supervisorStrategy = supervision)),
+        eventBus,
+        config).withRouter(RoundRobinRouter(nrOfInstances = 1, supervisorStrategy = supervision)),
       "MarathonScheduler")
   }
 
